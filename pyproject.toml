[tool.poetry]
name = "abilian-core"
<<<<<<< HEAD
version = "0.11.0"
=======
version = "0.11.1"
>>>>>>> b08a1186
description = "A framework for enterprise applications (CRM, ERP, collaboration...), based on Flask and SQLAlchemy"
authors = ["Abilian SAS"]
license = "LGPL"
readme = "README.rst"
repository = "https://github.com/abilian/abilian-core"
packages = [{ include = "abilian" }]
include = ["abilian/*", "abilian/**/*"]


[tool.poetry.dependencies]
python = "^3.6"

# python 2/3 compat
six = "*"

# Flask and friends
Flask = "^1.0"
Flask-Assets = ">=0.12"
Flask-Babel = ">=0.11"
Flask-Mail = ">=0.9.1"
Flask-Migrate = ">=2.0"
Flask-Login = ">=0.4"
Flask-Talisman = ">=0.6"

# flask-sqlachemy 2.2 breaks our apps.
flask-sqlalchemy = "<=2.1"

# Currently broken w/ 0.13
Flask-WTF = ">=0.12,<0.13"

# Forms add-ons
WTForms-Alchemy = ">=0.12"
WTForms-Components = ">=0.10"
wtforms-sqlalchemy = "*"

# pathlib is included in python 3.4, and very useful
pathlib = "*"

# can parse isoformat / used in a jinja filter
python-dateutil = "^2.4.0"

# Databases / persistence
SQLAlchemy = "^1.1"
alembic = ">=0.9"

# requirement of jinja2; > 0.21 has an important fix for string format. See
# https://github.com/mitsuhiko/markupsafe/issues/28
MarkupSafe = ">=0.21"

# Indexing
Whoosh = "^2.5"

# Task queue
celery = "~4"
redis = "~3"

# Security
bleach = ">=2"
bcrypt = "*"

# low-level tools
deprecated = "*"
hyperlink = "*"

# Used by DeferredJS (TODO: remove)
lxml = "*"

# Used by the logging config loader (TODO: remove)
PyYAML = "*"

# Used by the connection audit
pygeoip = "*"

# Progres bar, used by some scripts
tqdm = "*"

# Used by the Sentry extension
sentry-sdk = { version="*", extras=["flask"] }

# for debug toolbar
sqlparse = "*"

# antivirus interface
clamd = "*"

# Content detection / transformation
python-magic = "*"
pillow = "*"

# Reporting
pandas = ">=0.17"

#
# Assets management (might not be necessary if distributing compiled assets)
#
jsmin = "*"
cssmin = "*"
closure = "*"

[tool.poetry.dev-dependencies]
Flask-DebugToolbar = ">=0.10"

# For running tests (pytest and friends)
pytest = ">=2.4.0"
pytest-xdist = "*"
pytest-randomly = "*"
pytest-repeat = "*"
pytest-cov = "*"

# Static code analysis: flake* and friends
flake8 = "*"
flake8-bugbear = "*"
flake8-comprehensions = "*"
flake8-mutable = "*"
flake8-pytest = "*"
flake8-super-call = "*"
flake8-tidy-imports = "*"
# flake8-mypy = "*"
mastool = "*"
mccabe = "*"

mypy = "*"

# Later
# flake8-pep3101
# this one tries too hard
# pep8-naming

# Development tools
pre-commit = "*"

# Formatting (update version explicitely when needed)
isort = "*"
docformatter = "1.0"
black = { version = "*", allows-prereleases = true }

# To build docs
# (Doesn't work w/ sphinx 1.4.5)
Sphinx = ">=1.5.5"

# Standard theme for readthedocs.com
sphinx-rtd-theme = "*"

# Used by functional tests
requests = "*"

# Used by some tests
html5lib = "*"

# Check README
restructuredtext_lint = "*"


# [build-system]
# requires = ["poetry>=0.12"]
# build-backend = "poetry.masonry.api"<|MERGE_RESOLUTION|>--- conflicted
+++ resolved
@@ -1,10 +1,6 @@
 [tool.poetry]
 name = "abilian-core"
-<<<<<<< HEAD
-version = "0.11.0"
-=======
 version = "0.11.1"
->>>>>>> b08a1186
 description = "A framework for enterprise applications (CRM, ERP, collaboration...), based on Flask and SQLAlchemy"
 authors = ["Abilian SAS"]
 license = "LGPL"
