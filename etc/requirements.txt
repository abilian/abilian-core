--- conflicted
+++ resolved
@@ -25,13 +25,8 @@
 python-dateutil>=2.4.0
 
 # Databases / persistence
-<<<<<<< HEAD
 SQLAlchemy>=0.9,<1.0
-psycopg2
-=======
-SQLAlchemy>=0.8,<0.9
 psycopg2>=2.6.1
->>>>>>> 5375f81c
 alembic>=0.7.7,<0.8
 
 # requirement of jinja2; > 0.21 has an important fix for string format. See
