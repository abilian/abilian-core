/* datatable: advanced search */
/* jshint camelcase: false */

(function(factory) {
	'use strict';
	requirejs(['Abilian', 'jquery', 'jquery.dataTables'], factory );
}
(function(Abilian, $) {
    'use strict';

    function defaultDatatableConfig() {
        if (!Abilian.DEBUG) {
            /* deactivate datatable issuing 'alert' on any error in production.
             * It confuses users. */
            $.fn.dataTable.ext.sErrMode = '';
        }
    }
    defaultDatatableConfig();


    /*
     * Helper to check equality for filter values
     */
    function hasValueSet(filter) {
        var unset = filter.unsetValue,
            val = filter.save();

        if (filter.hasValueSet !== undefined) {
            return filter.hasValueSet();
        }

        if (!Array.isArray(val)) { return true; }

        // ensure unset is an array
        if (!Array.isArray(unset)) { unset = [ unset ]; }

        var length = unset.length;
        if (unset.length != val.length) { return true; }

        for (var key = 0; key < length; key++) {
            if (unset[key] !== val[key]) { return true; }
        }
        return false;
    }

	/**
	* Additional search criterias for DataTable with Ajax source
	*
	* @class AdvancedSearchFilters
	* @constructor
	* @param {object} oDTSettings Settings for the target DataTable.
	*/
    var AdvancedSearchFilters = function(oDTSettings) {
        var self = this;
        self.$Container = null;

        if (!(oDTSettings.oInit.bFilter
              && oDTSettings.oInit.bServerSide
              && oDTSettings.oInit.sAjaxSource
              && 'aoAdvancedSearchFilters' in oDTSettings.oInit
              && oDTSettings.oInit.aoAdvancedSearchFilters.length > 0)) {
            return;
        }

        self.aFilters = [];
        /* filters container */
        self.$Container = $('<div class="advanced-search-filters"></div>');
        self.iconFilterActive = $('<span />', {'class': 'glyphicon glyphicon-filter'});
        var toggle_icon = $('<span />', {'class': 'glyphicon glyphicon-plus'}),
            sAdvSearch = oDTSettings.oLanguage.sAdvancedSearch || 'Advanced Search',
            filters_container = $('<div />');

        self.iconFilterActive.hide();
        filters_container.hide();

        var toggle = $('<span />')
            .css('cursor', 'pointer')
            .append(sAdvSearch + '&nbsp;')
            .append(toggle_icon)
            .append(self.iconFilterActive)
            .bind('click.DT',
                  {target: filters_container, icon: toggle_icon},
                  AdvancedSearchFilters.toggle);

        self.$Container.append(toggle, filters_container);

        /* create filters */
        var aoasf_len = oDTSettings.oInit.aoAdvancedSearchFilters.length;
        for (var i = 0; i < aoasf_len; i++) {
            var $criterion_container = $('<div></div>').attr({'class': 'criterion row'}),
                filter = oDTSettings.oInit.aoAdvancedSearchFilters[i],
                args = [].concat([filter.name, filter.label], filter.args),
                func = AdvancedSearchFilters.oFilters[filter.type],
                instance = func.apply($criterion_container, args);
            instance.type = filter.type;
            instance.unsetValue = filter.unset;
            self.aFilters.push(instance);
            filters_container.append($criterion_container);
        }

        oDTSettings.oInstance.bind('serverParams', {instance: self},
                                   AdvancedSearchFilters.serverParamsCallBack);
        oDTSettings.oInstance.bind('stateSaveParams', {instance: self},
                                   AdvancedSearchFilters.stateSaveParams);
        oDTSettings.oInstance.bind('stateLoaded', {instance: self},
                                   AdvancedSearchFilters.stateLoaded);

        /* when we bind 'stateLoaded' here, state has already been loaded, in DT
           init.  We need to call the handler
         */
        if (oDTSettings.oLoadedState) {
            AdvancedSearchFilters.stateLoaded({data: {instance: self}},
                                              oDTSettings,
                                              oDTSettings.oLoadedState);
        }
        self.$Container.on('redraw.DT',
                           function() {
                               self.updateFilteringIcon();
                               oDTSettings.oInstance.fnDraw();
                           });
        self.$Container.on('change.DT',
                           'input, select',
                           function() {
                               self.updateFilteringIcon();
                               oDTSettings.oInstance.fnDraw();
                           });
    };

     /* filters registry A filter creates required inputs for filter 'name'; the
      * context is the container for this filter
      * @namespace
      */
     AdvancedSearchFilters.oFilters = {
         'text': function(name, label) {
             var self = this;

             if (label !== '') {
                 self.append($('<label />')
                             .attr({'class': 'select inline col-md-3 text-right'})
                             .css('cursor', 'default')
                             .append(
                                 $('<strong />').text(label))
                            );
             }

             var $input = $('<input />')
                 .attr({'type': 'text', 'name': name});
             self.append($input);

             return { 'name': name,
                      'val': function() { return [$input.val()]; },
                      'save': function() { return [$input.val()]; },
                      'load': function(vals) { $input.val(vals[0]); }
             };
         },
         'radio': function(name, label) {
             var self = this;
             var checked = false;
             var len = arguments.length;

             if (label !== '') {
                 this.append($('<label />')
                             .attr({'class': 'radio-inline col-md-3 text-right'})
                             .css('cursor', 'default')
                             .append(
                                 $('<strong />').text(label))
                            );
             }

             for (var i=2; i < len; i++) {
                 var arg = arguments[i];
                 var id = name + '_' + i;
                 var input = $('<input type="radio">')
                     .attr({'id': id,
                            'name': name,
                            'value': arg.value});

                 if (!checked && arg.checked) {
                     input.prop('checked', true);
                     checked = true;
                 }

                 var label = $('<label></label>')
                     .attr({'class': 'radio-inline', 'for': id})
                     .append(input)
                     .append(document.createTextNode(arg.label));

                 this.append(label);
             }

             if (!checked) {
                 self.children('input').first().prop('checked', true);
             }

             function get_val() {
                 return [self.find('input:checked').val()];
             }

             return { 'name': name,
                      'val': get_val,
                      'save': get_val,
                      'load': function(vals) {
                          self.find('input').each(
                              function() {
                                  this.checked = (this.value == vals[0]);
                              }
                          );
                      }
                    };
         },
         'checkbox': function(name, label) {
             var self = this;
             var len = arguments.length;

             if (label !== '') {
                 self.append($('<label />')
                             .attr({'class': 'checkbox-inline col-md-3 text-right'})
                             .css('cursor', 'default')
                             .append(
                                 $('<strong />').text(label))
                            );
             }

             for (var i=2; i < len; i++) {
                 var arg = arguments[i];
                 var id = name + '_' + (i-2);
                 var input = $('<input type="checkbox">')
                     .attr({'id': id,
                            'name': name,
                            'value': arg.value});

                 if (arg.checked) {
                     input.prop('checked', true);
                 }

                 var $label = $('<label></label>')
                     .attr({'class': 'checkbox-inline', 'for': id})
                     .append(input)
                     .append(document.createTextNode(arg.label));

                 self.append($label);
             }

             function get_val() {
                 return self.find('input:checked')
                     .map(function(){return $(this).val();})
                     .get();
             }

             return { 'name': name,
                      'val': get_val,
                      'save': get_val,
                      'load': function(vals) {
                          self.find('input').each(
                              function() {
                                  this.checked = (vals.indexOf(this.value) !== -1);
                              }
                          );
                      }
                    };
         },
         'checkbox-select': function(name, label, args) {
             /* a checkbox with a select box activated only if checkbox is checked */
             var self = this;
             var $input = $('<input type="checkbox">')
                 .attr({'id': name,
                        'name': name,
                        'value': name,
                        'checked': 'checked'});
             var $label = $('<label></label>')
                 .attr({'class': 'checkbox-inline', 'for': name})
                 .append($input)
                 .append(document.createTextNode(args.label));

             self.append($label);

             var select_id = name + '-select';
             var $select = $('<input />')
                 .attr({'id': select_id,
                        'name': select_id,
                        'type': 'hidden'});
             self.append($select);
             $select.select2({'data': args['select-data'],
                              'placeholder': (args['select-label'] || ''),
                              'allowClear': true,
                              'width': '20em',
                              'containerCss': {'margin-left': '0.5em'}
                             });


             $input.on('change', function(e) {
                           $select.select2('enable', this.checked);
                       });

             function get_val() {
                 if ($input.get(0).checked) {
                     return [$select.select2('val') || $input.val()];
                 }
                 return [];
             }

             return {
                 'name': name,
                 'val': get_val,
                 'save': get_val,
                 'load': function(vals) {
                     if (vals.length == 0) { return; }
                     $input.get(0).setAttribute('checked', true);
                     $select.select2('val', vals[0]);
                 }
             };
         },
         'select-radio': function(name, label, s2_args /*, radio_args, ... */) {
             /*
             a select box followed by 3 radios (boolean all/True/False)
             s2_args: contains the select2 data
             radio_args...: a radio is created for each param after s2_args
              */
             var self = this;
             var checked = false;
             var len = arguments.length;

<<<<<<< HEAD
             if (label != "") {
=======

             if (label !== '') {
>>>>>>> 1c96d2cd
                 self.append($('<label />')
                             .attr({'class': 'select-radio inline col-md-3 text-right'})
                             .css('cursor', 'default')
                             .append($('<strong />').text(label))
                            );
             }
             /* create the select*/
             var select_id = name + '-select';
             var $select = $('<input />')
                 .attr({'id': select_id,
                        'name': select_id,
                        'type': 'hidden'});
             var s2_label = $('<label></label>')
                     .attr({'class': 'select-inline', 'for': select_id})
                     .append($select);
                     //.append(document.createTextNode(name));
             $select.select2({'data': s2_args['select-data'],
                              'placeholder': (s2_args['select-label'] || ''),
                              'allowClear': true,
                              'width': '20em',
                              'containerCss': {'margin-left': '0.5em'}
                             });
             self.append(s2_label);

             /* create the radios*/
             for (var i=3; i < len; i++) {
                 var arg = arguments[i];
                 var id = name + '-radio' +'_' + i;
                 var $input = $('<input type="radio">')
                     .attr({'id': id,
                            'name': name + '-radio',
                            'value': arg.value});

                 if (!checked && arg.checked) {
                     $input.prop('checked', true);
                     checked = true;
                 }

                 var radio_label = $('<label></label>')
                     .attr({'class': 'radio-inline', 'for': id})
                     .append($input)
                     .append(document.createTextNode(arg.label));

                 this.append(radio_label);
             }

             function get_val() {
                 /*
                 get value to fill the  /GET : response with the attribute
                 return: list(select:id, radio:value)
                  */
                 var radio_value = self.find('input:checked').val();
                 var select2_value = $select.select2('val')

                 if ( select2_value || radio_value != 'None') {
                     return [select2_value, radio_value];
                 }
                 return [];
             }

             return {
                 'name': name,
                 'val': get_val,
                 'save': get_val,
                 'load': function(vals) {
                     if (vals.length == 0) { return; }
                     $input.get(0).setAttribute('checked', true);
                     $select.select2('val', vals[0]);
                 }
             };
         },
         'select': function(name, label, options, multiple) {
             var self = this;
             var len = arguments.length;
             multiple = multiple || false;

             if (label !== '') {
                 self.append($('<label />')
                             .attr({'class': 'select inline col-md-3 text-right'})
                             .css('cursor', 'default')
                             .append(
                                 $('<strong />').text(label))
                            );
             }
             var $select = $('<input />')
                 .attr({'id': name,
                        'name': name,
                        'type': 'hidden'});
             self.append($select);

             var s2_options = [];
             for (var i=0; i < options.length; i++) {
                 var opt = options[i];
                 s2_options.push({'id': opt[0], 'text': opt[1]});
             }

             $select.select2({'data': s2_options,
                              'placeholder': multiple ? '' : '...',
                              'multiple': multiple,
                              'allowClear': true,
                              'width': '20em',
                              'containerCss': {'margin-left': '0.5em'}
                             });

             function get_val() {
                 var val = $select.data('select2').val();
                 if (!multiple && !val.length) { val = []; }
                 return val;
             }
             return { 'name': name,
                      'val': get_val,
                      'save': get_val,
                      'load': function(vals) {
                          $select.data('select2').val(vals);
                      }
                    };
         },
         'selectAjax': function(name, label, ajax_source, multiple) {
             var self = this;
             multiple = multiple || false;

             if (label !== '') {
                 self.append($('<label />')
                             .attr({'class': 'select inline col-md-3 text-right'})
                             .css('cursor', 'default')
                             .append(
                                 $('<strong />').text(label))
                            );
             }
             var $select = $('<input />')
                 .attr({'id': name,
                        'name': name,
                        'type': 'hidden'});
             self.append($select);

             $select.select2({
                              minimumInputLength: 2,
                              containerCssClass: 'form-control',
                              placeholder: multiple ? '' : '...',
                              multiple: multiple,
                              allowClear: true,
                              width: '20em',
                              containerCss: {'margin-left': '0.5em'},
                              ajax: {
                                       url: ajax_source,
                                       dataType: 'json',
                                       quietMillis: 200,
                                       data: function (term, page) {
                                         return { q: term };
                                       },
                                       results: function (data, page) {
                                         return {results: data.results, more: false};
                                       }
                                     }
                             });

             function get_val() {
                 var val = $select.data('select2').val();
                 if (!multiple && !val.length) { val = []; }
                 return val;
             }
             function save_val() {
                 return $select.data('select2').data();
             }

             return { 'name': name,
                      'val': get_val,
                      'save': save_val,
                      'load': function(vals) {
                          $select.data('select2').data(vals);
                      },
                      'hasValueSet': function () {
                        return get_val().length > 0;
                        }
                    };
         },
         'optional_criterions': function(name, label) {
             var self = this,
                 arg_len = arguments.length,
                 criterions = {},
                 options = {};

             var $container = $('<div />')
                 .css('margin-bottom', '0.5em')
                 .append($('<span />').text(label + ':'));

             var $select = $('<select />')
                 .css('margin-left', '0.5em')
                 .append($('<option />'));

             for (var i=2; i < arg_len; i++) {
                 var args = arguments[i];
                 var $option = $('<option />')
                    .text(args.label)
                    .data(args)
                    .appendTo($select);
                 options[args.value] = $option.get(0);
             }

             function installOption(option) {
                 var $option = $(option);
                 var args = $option.data();
                 var $container = $('<div />');
                 $('<button />')
                     .attr({'class': 'close'})
                     .append($('<span />').attr({'class': 'glyphicon glyphicon-remove'}))
                     .on('click', function(e) {
                         e.preventDefault();
                         $container.remove();
                         $option.show();
                         delete criterions[args.value];
                         self.trigger('redraw.DT');
                     })
                     .appendTo($container);
                 $('<input />')
                     .attr({'type': 'hidden',
                            'name': name,
                            'value': args.value})
                     .appendTo($container);

                 var func = AdvancedSearchFilters.oFilters[args.type];
                 var filter_name = name + '.' + args.value;
                 args.checked = true;
                 criterions[args.value] = func.apply($container, [filter_name, '', args]);
                 $option.hide();
                 self.append($container);
             }

             $select.on(
                 'change',
                 function(e) {
                     e.preventDefault();
                     if (this.selectedIndex == 0) {
                         /* this is empty option */
                         return;
                     }

                     $(this).children('option:selected')
                         .each(function() { installOption(this); });
                     this.selectedIndex = 0;
                 });

             $container.append($select);
             self.append($container);

             function get_values() {
                 var result = {'selected_filters' : [],
                               'values': {}};

                 for (var filter_name in criterions) {
                     result.selected_filters.push(filter_name);
                     result.values[filter_name] = criterions[filter_name].save();
                 }
                 return result;
             }

             return {
                 'name': name,
                 'val': function() {
                     return [JSON.stringify(get_values())];
                 },
                 'save': function() {
                     return [get_values()];
                 },
                 'load': function(vals) {
                     vals = vals[0];
                     for (var filter_name in vals.values) {
                         if (!options[filter_name]) {
                             continue;
                         }
                         installOption(options[filter_name]);
                         criterions[filter_name].load(vals.values[filter_name]);
                     }
                 },
                 'hasValueSet': function () {
                     return get_values().selected_filters.length > 0;
                 }
             };
         }
     };

	/**
	* Get the container node of the advanced search filters
	*
	* @method
	* @return {Node} The container node.
	*/
	AdvancedSearchFilters.prototype.getContainer = function() {
		return this.$Container && this.$Container.get(0);
	};

    /**
     * Show/hide filtering icon
     */
    AdvancedSearchFilters.prototype.updateFilteringIcon = function() {
        var isFiltering = false;
        //FIXME: a 'for' loop with a 'break' is enough
        this.aFilters.forEach(
            function(filter, idx) {
                if (hasValueSet(filter)) {
                    isFiltering = true;
                }
            });
        isFiltering ? this.iconFilterActive.show() : this.iconFilterActive.hide();
    };


     /**
      * show / hide filters
      */
     AdvancedSearchFilters.toggle = function(e) {
         var target = e.data.target;
         var icon = e.data.icon;
         var should_show = icon.hasClass('glyphicon-plus');
         var is_visible = target.is(':visible');
         icon.toggleClass('glyphicon-plus', !should_show);
         icon.toggleClass('glyphicon-minus', should_show);

         // if 'is_visible' differ from 'should_show' (logical XOR)
         if ((is_visible || should_show) && !(is_visible && should_show)) {
             target.slideToggle(200);
         }
         e.preventDefault();
     };

     /**
      * Callback to fill server params before ajax request
      */
     AdvancedSearchFilters.serverParamsCallBack = function(event, aoData) {
         var self = event.data.instance;
         for(var i=0; i < self.aFilters.length; i++) {
             var f = self.aFilters[i];
             var vals = f.val();
             if (!(vals instanceof Array)) {
                 vals = [vals];
             }
             $(vals).each(function() { aoData.push({name: f.name, value: this});});
         }
     };

    /**
     * Callback to save filters state
     */
    AdvancedSearchFilters.stateSaveParams = function(event, oSettings, oData) {
        var self = event.data.instance;
        oData.oAdvancedSearchFilters = {};
        self.aFilters.forEach(
            function(filter, idx) {
                if (filter.save === undefined) { return; }
                this[filter.name] = filter.save();
            },
            oData.oAdvancedSearchFilters);
        return true;
    };

    /**
     * Callback to restore filters state
     */
    AdvancedSearchFilters.stateLoaded = function(event, oSettings, oData) {
        var self = event.data.instance,
            params = oData.oAdvancedSearchFilters || {};

        self.aFilters.forEach(
            function(filter, idx) {
                if (filter.load === undefined || this[filter.name] === undefined) {
                    return;
                }
                filter.load(this[filter.name]);
            },
            params);
        self.updateFilteringIcon();
        return true;
    };

	/*
	 * Register a new feature with DataTables
	 */
	if ( typeof $.fn.dataTable === 'function'
         && typeof $.fn.dataTableExt.fnVersionCheck === 'function'
         && $.fn.dataTableExt.fnVersionCheck('1.7.0') ) {

		$.fn.dataTableExt.aoFeatures.push( {
			'fnInit': function( oDTSettings ) {
				var asf = new AdvancedSearchFilters(oDTSettings);
				return asf.getContainer();
			},
			'cFeature': 'F',
			'sFeature': 'AdvancedSearchFilters'
		} );
	} else {
		throw 'Warning: AdvancedSearchFilters requires DataTables 1.7 or greater - www.datatables.net/download';
	}

     /*
      * setup useable href arguments according to current table filters criterions.
      * Used for CRM/Excel export
      */
     var dataTableSetExportArgs = function(e) {
         var tbl = $(e.target).dataTable();
         var settings = tbl.fnSettings();
         var params = tbl._fnAjaxParameters(settings);
         tbl._fnServerParams(params);
         $.data(e.target, 'current-query-args', params);
         return false;
     };
     $.fn.dataTableSetExportArgs = dataTableSetExportArgs;


}));<|MERGE_RESOLUTION|>--- conflicted
+++ resolved
@@ -320,12 +320,7 @@
              var checked = false;
              var len = arguments.length;
 
-<<<<<<< HEAD
-             if (label != "") {
-=======
-
              if (label !== '') {
->>>>>>> 1c96d2cd
                  self.append($('<label />')
                              .attr({'class': 'select-radio inline col-md-3 text-right'})
                              .css('cursor', 'default')
